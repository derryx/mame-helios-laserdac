// license:BSD-3-Clause
// copyright-holders:R. Belmont
/***************************************************************************

    awacs.c

    AWACS/Singer style 16-bit audio I/O for '040 and PowerPC Macs

    Emulation by R. Belmont

***************************************************************************/

#include "emu.h"
#include "awacs.h"

// device type definition
DEFINE_DEVICE_TYPE(AWACS, awacs_device, "awacs", "AWACS")

const u8 awacs_device::divider[4] = { 16, 12, 8, 16 };


//**************************************************************************
//  LIVE DEVICE
//**************************************************************************

//-------------------------------------------------
//  awacs_device - constructor
//-------------------------------------------------

awacs_device::awacs_device(const machine_config &mconfig, const char *tag, device_t *owner, uint32_t clock)
	: device_t(mconfig, AWACS, tag, owner, clock)
	, device_sound_interface(mconfig, *this)
	, m_irq_out_cb(*this)
	, m_irq_in_cb(*this)
	, m_output_cb(*this)
	, m_input_cb(*this)
	, m_input_port_cb(*this)
	, m_output_port_cb(*this)
	, m_stream(nullptr)
{
}

//-------------------------------------------------
//  device_start - device-specific startup
//-------------------------------------------------

void awacs_device::device_start()
{
	// create the stream
	m_stream = stream_alloc(0, 2, clock()/64/divider[0], STREAM_SYNCHRONOUS);

	m_last_sample = attotime::zero;

	m_irq_out_cb.resolve_safe();
	m_irq_in_cb.resolve_safe();

	m_output_cb.resolve_safe(0);
	m_input_cb.resolve_safe();

	m_input_port_cb.resolve_safe(0);
	m_output_port_cb.resolve_safe();

	save_item(NAME(m_extend));
	save_item(NAME(m_ext_command));
	save_item(NAME(m_ext_address));
	save_item(NAME(m_ext_data));
	save_item(NAME(m_codec0));
	save_item(NAME(m_codec1));
	save_item(NAME(m_codec2));
	save_item(NAME(m_ctrl0));
	save_item(NAME(m_ctrl1));
	save_item(NAME(m_out_irq));
	save_item(NAME(m_in_irq));
	save_item(NAME(m_output_buffer));
	save_item(NAME(m_input_buffer));
	save_item(NAME(m_phase));
	save_item(NAME(m_buffer_size));
}


//-------------------------------------------------
//  device_reset - device-specific reset
//-------------------------------------------------

void awacs_device::device_reset()
{
	m_extend = false;
	m_ext_command = false;
	m_ext_address = 0;
	m_ext_data = 0;
	m_codec0 = 0;
	m_codec1 = 0;
	m_codec2 = 0;
	m_ctrl0 = 0;
	m_ctrl1 = 0;
	m_out_irq = 0;
	m_in_irq = 0;
	m_output_buffer = false;
	m_input_buffer = false;
	m_phase = 0;
	m_buffer_size = 0;

	m_irq_out_cb(false);
	m_irq_in_cb(false);

<<<<<<< HEAD
void awacs_device::device_timer(timer_instance const &timer, device_timer_id tid, int param, void *ptr)
{
	m_stream->update();
=======
	m_stream->set_sample_rate(clock()/64/divider[(m_ctrl0 >> 1) & 3]);
>>>>>>> adf5af55
}


//-------------------------------------------------
//  sound_stream_update - handle update requests for
//  our sound stream
//-------------------------------------------------

void awacs_device::sound_stream_update(sound_stream &stream, std::vector<read_stream_view> const &inputs, std::vector<write_stream_view> &outputs)
{
	m_last_sample = machine().time();

	if(m_phase == 0) {
		m_active = 0;
		if(m_ctrl0 & 1)
			m_active |= ACTIVE_OUT;
		if(m_ctrl1 & 0x80)
			m_active |= ACTIVE_IN;
	}

	if(m_active & ACTIVE_OUT) {
		u32 data = m_output_cb(m_phase | (m_output_buffer ? 0x10000 : 0));
		s16 left = data >> 16;
		s16 right = data;
		outputs[0].put_int(0, left, 32768);
		outputs[1].put_int(0, right, 32768);

	} else {
		m_output_buffer = false;

		outputs[0].put_int(0, 0, 32768);
		outputs[1].put_int(0, 0, 32768);
	}

	if(m_active & ACTIVE_IN)
		m_input_cb(m_phase | (m_input_buffer ? 0x10000 : 0), 0);
	else
		m_input_buffer = false;

	m_phase = (m_phase + 1) & 0xfff;
	if(m_phase >= m_buffer_size) {
		m_phase = 0;

		if(m_active & ACTIVE_OUT) {
			if(m_output_buffer) {
				m_output_buffer = false;
				if(m_out_irq & 0x40)
					m_out_irq |= 0x20;
				else
					m_out_irq |= 0x40;
			} else {
				m_output_buffer = true;
				if(m_out_irq & 0x80)
					m_out_irq |= 0x20;
				else
					m_out_irq |= 0x80;
			}
		}

		if(m_active & ACTIVE_IN) {
			if(m_input_buffer) {
				m_input_buffer = false;
				if(m_in_irq & 0x40)
					m_in_irq |= 0x20;
				else
					m_in_irq |= 0x40;
			} else {
				m_input_buffer = true;
				if(m_in_irq & 0x80)
					m_in_irq |= 0x20;
				else
					m_in_irq |= 0x80;
			}
		}
		update_irq();
	}
}

void awacs_device::update_irq()
{
	m_irq_out_cb(((m_out_irq >> 4) & m_out_irq) != 0);
	m_irq_in_cb(((m_in_irq >> 4) & m_in_irq) != 0);
}

//-------------------------------------------------
//  read - read from the chip's registers
//-------------------------------------------------

uint8_t awacs_device::read(offs_t offset)
{
	switch(offset) {
	case 0x00:
		if(m_extend)
			return 0x80 | (m_ext_command ? 0x40 : 0x00) | (m_ext_address >> 4);
		else
			return m_codec0;

	case 0x01:
		if(m_extend)
			return ((m_ext_address & 0xf) << 4) | ((m_ext_data & 0xf00) >> 8);
		else
			return m_codec1;

	case 0x02:
		if(m_extend)
			return m_ext_data & 0x0ff;
		else
			return m_codec2;

	case 0x06: return m_input_port_cb() & 0xf;

	case 0x0c: {
		u64 cycles = (machine().time() - m_last_sample).as_ticks(clock())/divider[(m_ctrl0 >> 1) & 3];
		if(cycles > 63)
			cycles = 63;
		return cycles | ((m_phase & 3) << 6);
	}

	case 0x0d: return m_phase >> 2;
	case 0x0e: return m_phase >> 10;

	case 0x10: return m_ctrl0;
	case 0x11: return m_ctrl1;

	case 0x14: return m_in_irq;
	case 0x18: return m_out_irq;

	default:
		logerror("reg_r %02x\n", offset);
		return 0;
	}
}

//-------------------------------------------------
//  write - write to the chip's registers and internal RAM
//-------------------------------------------------

void awacs_device::write(offs_t offset, uint8_t data)
{
	switch (offset) {
	case 0x00:
		m_extend = data & 0x80;
		if(m_extend) {
			m_ext_command = data & 0x40;
			m_ext_address = (m_ext_address & 0xf) | ((data & 0x1f) << 4);
			logerror("extended command=%d adr=%03x data=%03x\n", m_ext_command, m_ext_address, m_ext_data);
		} else {
			m_codec0 = data & 0x7f;
			logerror("codec mute=%s iml=%x imr=%x gain_l=%x\n",
					 m_codec0 & 0x40 ? "on" : "off",
					 m_codec0 & 0x20 ? "on" : "off",
					 m_codec0 & 0x10 ? "on" : "off",
					 m_codec0 & 0xf);
		}
		break;

	case 0x01:
		if(m_extend) {
			m_ext_address = (m_ext_address & 0x3f0) | ((data & 0xf0) >> 4);
			m_ext_data = (m_ext_data & 0x0ff) | ((data & 0xf) << 8);
			logerror("extended command=%d adr=%03x data=%03x\n", m_ext_command, m_ext_address, m_ext_data);
		} else {
			m_codec1 = data;
			logerror("codec gain_r=%x att_l=%x\n",
					 (m_codec1 & 0xf0) >> 4,
					 m_codec1 & 0xf);
		}
		break;

	case 0x02:
		if(m_extend) {
			m_ext_data = (m_ext_data & 0xf00) | data;
			logerror("extended command=%d adr=%03x data=%03x\n", m_ext_command, m_ext_address, m_ext_data);
		} else {
			m_codec2 = data;
			m_output_port_cb(data & 0xf);
			logerror("codec att_r=%x output_port=%x\n",
					 (m_codec2 & 0xf0) >> 4,
					 m_codec2 & 0xf);
		}
		break;

	case 0x08:
		m_buffer_size = (m_buffer_size & 0xfc) | ((data & 7) << 8);
		logerror("buffer size %03x\n", m_buffer_size);
		break;

	case 0x09:
		m_buffer_size = (m_buffer_size & 0x700) | (data & 0xfc);
		logerror("buffer size %03x\n", m_buffer_size);
		break;

	case 0x10:
		m_ctrl0 = data;
		m_stream->set_sample_rate(clock()/64/divider[(m_ctrl0 >> 1) & 3]);

		logerror("ctr0_w %02x - play=%s rate=%d\n", m_ctrl0, m_ctrl0 & 1 ? "on" : "off", clock()/64/divider[(m_ctrl0 >> 1) & 3]);
		break;

	case 0x11:
		m_ctrl1 = data;
		logerror("ctr1_w %02x - record=%s frame_irq=%s sf_out=%x sf_in=%x\n", m_ctrl1,
				 m_ctrl1 & 0x80 ? "on" : "off",
				 m_ctrl1 & 0x40 ? "on" : "off",
				 (m_ctrl1 >> 2) & 0xf,
				 m_ctrl1 & 3);
		break;


	case 0x14:
		m_in_irq = ((m_in_irq & 0xf0) & (~data)) | (data & 0x0f);
		logerror("input irq if1=%d if0=%d cerr=%d ovr=%d ie1=%d ie0=%d oe=%d, ce=%d\n",
				 BIT(m_in_irq, 7),
				 BIT(m_in_irq, 6),
				 BIT(m_in_irq, 5),
				 BIT(m_in_irq, 4),
				 BIT(m_in_irq, 3),
				 BIT(m_in_irq, 2),
				 BIT(m_in_irq, 1),
				 BIT(m_in_irq, 0));
		update_irq();
		break;

	case 0x18:
		m_out_irq = ((m_out_irq & 0xe0) & (~data)) | (data & 0x0e);
		logerror("output irq if1=%d if0=%d und=%d ie1=%d ie0=%d ue=%d\n",
				 BIT(m_out_irq, 7),
				 BIT(m_out_irq, 6),
				 BIT(m_out_irq, 5),
				 BIT(m_out_irq, 3),
				 BIT(m_out_irq, 2),
				 BIT(m_out_irq, 1));
		update_irq();
		break;

	default:
		logerror("reg_w %02x, %02x\n", offset, data);
		break;
	}
}<|MERGE_RESOLUTION|>--- conflicted
+++ resolved
@@ -103,13 +103,7 @@
 	m_irq_out_cb(false);
 	m_irq_in_cb(false);
 
-<<<<<<< HEAD
-void awacs_device::device_timer(timer_instance const &timer, device_timer_id tid, int param, void *ptr)
-{
-	m_stream->update();
-=======
 	m_stream->set_sample_rate(clock()/64/divider[(m_ctrl0 >> 1) & 3]);
->>>>>>> adf5af55
 }
 
 
