// license:GPL-2.0+
// copyright-holders:Couriersud
/*
 * nld_solver.c
 *
 */

/* Commented out for now. Relatively low number of terminals / nets make
 * the vectorizations fast-math enables pretty expensive
 */

#if 0
#pragma GCC optimize "-ffast-math"
#pragma GCC optimize "-fstrict-aliasing"
#pragma GCC optimize "-ftree-vectorizer-verbose=2"
#pragma GCC optimize "-fopt-info-vec"
#pragma GCC optimize "-fopt-info-vec-missed"
//#pragma GCC optimize "-ftree-parallelize-loops=4"
#pragma GCC optimize "-funroll-loops"
#pragma GCC optimize "-funswitch-loops"
#pragma GCC optimize "-fvariable-expansion-in-unroller"
#pragma GCC optimize "-funsafe-loop-optimizations"
#pragma GCC optimize "-fvect-cost-model"
#pragma GCC optimize "-fvariable-expansion-in-unroller"
#pragma GCC optimize "-ftree-loop-if-convert-stores"
#pragma GCC optimize "-ftree-loop-distribution"
#pragma GCC optimize "-ftree-loop-im"
#pragma GCC optimize "-ftree-loop-ivcanon"
#pragma GCC optimize "-fivopts"
#endif

#include <iostream>
#include <algorithm>
//#include "nld_twoterm.h"
#include "nl_lists.h"

#if HAS_OPENMP
#include "omp.h"
#endif

#include "nld_solver.h"
#include "nld_matrix_solver.h"

#if 1
#include "nld_ms_direct.h"
#else
#include "nld_ms_direct_lu.h"
#endif
#include "nld_ms_sm.h"
#include "nld_ms_direct1.h"
#include "nld_ms_direct2.h"
#include "nld_ms_sor.h"
#include "nld_ms_sor_mat.h"
#include "nld_ms_gmres.h"

NETLIB_NAMESPACE_DEVICES_START()

ATTR_COLD void terms_t::add(terminal_t *term, int net_other, bool sorted)
{
	if (sorted)
		for (unsigned i=0; i < m_net_other.size(); i++)
		{
			if (m_net_other[i] > net_other)
			{
				m_term.insert_at(i, term);
				m_net_other.insert_at(i, net_other);
				m_gt.insert_at(i, 0.0);
				m_go.insert_at(i, 0.0);
				m_Idr.insert_at(i, 0.0);
				m_other_curanalog.insert_at(i, NULL);
				return;
			}
		}
	m_term.push_back(term);
	m_net_other.push_back(net_other);
	m_gt.push_back(0.0);
	m_go.push_back(0.0);
	m_Idr.push_back(0.0);
	m_other_curanalog.push_back(NULL);
}

ATTR_COLD void terms_t::set_pointers()
{
	for (unsigned i = 0; i < count(); i++)
	{
<<<<<<< HEAD
		m_term[i]->m_gt1 = &m_gt[i];
		m_term[i]->m_go1 = &m_go[i];
		m_term[i]->m_Idr1 = &m_Idr[i];
=======
		m_term[i]->set_ptrs(&m_gt[i], &m_go[i], &m_Idr[i]);
>>>>>>> 82a8cea3
		m_other_curanalog[i] = &m_term[i]->m_otherterm->net().m_cur_Analog;
	}
}

// ----------------------------------------------------------------------------------------
// matrix_solver
// ----------------------------------------------------------------------------------------

ATTR_COLD matrix_solver_t::matrix_solver_t(const eSolverType type, const solver_parameters_t *params)
: m_stat_calculations(0),
	m_stat_newton_raphson(0),
	m_stat_vsolver_calls(0),
	m_iterative_fail(0),
	m_iterative_total(0),
	m_params(*params),
	m_cur_ts(0),
	m_type(type)
{
}

ATTR_COLD matrix_solver_t::~matrix_solver_t()
{
	m_inps.clear_and_free();
}

ATTR_COLD void matrix_solver_t::setup_base(analog_net_t::list_t &nets)
{
	log().debug("New solver setup\n");

	m_nets.clear();

	for (auto & net : nets)
		m_nets.push_back(net);

	for (std::size_t k = 0; k < nets.size(); k++)
	{
		log().debug("setting up net\n");

		analog_net_t *net = nets[k];

		net->m_solver = this;

		for (core_terminal_t *p : net->m_core_terms)
		{
			log().debug("{1} {2} {3}\n", p->name(), net->name(), (int) net->isRailNet());
			switch (p->type())
			{
				case terminal_t::TERMINAL:
					switch (p->device().family())
					{
						case device_t::CAPACITOR:
							if (!m_step_devices.contains(&p->device()))
								m_step_devices.push_back(&p->device());
							break;
						case device_t::BJT_EB:
						case device_t::DIODE:
						case device_t::LVCCS:
						case device_t::BJT_SWITCH:
							log().debug("found BJT/Diode/LVCCS\n");
							if (!m_dynamic_devices.contains(&p->device()))
								m_dynamic_devices.push_back(&p->device());
							break;
						default:
							break;
					}
					{
						terminal_t *pterm = dynamic_cast<terminal_t *>(p);
						add_term(k, pterm);
					}
					log().debug("Added terminal\n");
					break;
				case terminal_t::INPUT:
					{
						analog_output_t *net_proxy_output = NULL;
						for (auto & input : m_inps)
							if (input->m_proxied_net == &p->net().as_analog())
							{
								net_proxy_output = input;
								break;
							}

						if (net_proxy_output == NULL)
						{
							net_proxy_output = palloc(analog_output_t);
							net_proxy_output->init_object(*this, this->name() + "." + pfmt("m{1}")(m_inps.size()));
							m_inps.push_back(net_proxy_output);
							net_proxy_output->m_proxied_net = &p->net().as_analog();
						}
						net_proxy_output->net().register_con(*p);
						// FIXME: repeated
						net_proxy_output->net().rebuild_list();
						log().debug("Added input\n");
					}
					break;
				default:
					log().fatal("unhandled element found\n");
					break;
			}
		}
		log().debug("added net with {1} populated connections\n", net->m_core_terms.size());
	}

}


void matrix_solver_t::update_inputs()
{
	// avoid recursive calls. Inputs are updated outside this call
	for (std::size_t i=0; i<m_inps.size(); i++)
		m_inps[i]->set_Q(m_inps[i]->m_proxied_net->Q_Analog());
}

void matrix_solver_t::update_dynamic()
{
	/* update all non-linear devices  */
	for (std::size_t i=0; i < m_dynamic_devices.size(); i++)
		m_dynamic_devices[i]->update_terminals();
}

ATTR_COLD void matrix_solver_t::start()
{
	register_output("Q_sync", m_Q_sync);
	register_input("FB_sync", m_fb_sync);
	connect_direct(m_fb_sync, m_Q_sync);

	save(NLNAME(m_last_step));
	save(NLNAME(m_cur_ts));
	save(NLNAME(m_stat_calculations));
	save(NLNAME(m_stat_newton_raphson));
	save(NLNAME(m_stat_vsolver_calls));
	save(NLNAME(m_iterative_fail));
	save(NLNAME(m_iterative_total));

}

ATTR_COLD void matrix_solver_t::reset()
{
	m_last_step = netlist_time::zero;
}

ATTR_COLD void matrix_solver_t::update()
{
	const netlist_time new_timestep = solve();

	if (m_params.m_dynamic && is_timestep() && new_timestep > netlist_time::zero)
		m_Q_sync.net().reschedule_in_queue(new_timestep);
}

ATTR_COLD void matrix_solver_t::update_forced()
{
	ATTR_UNUSED const netlist_time new_timestep = solve();

	if (m_params.m_dynamic && is_timestep())
		m_Q_sync.net().reschedule_in_queue(netlist_time::from_double(m_params.m_min_timestep));
}

void matrix_solver_t::step(const netlist_time &delta)
{
	const nl_double dd = delta.as_double();
	for (std::size_t k=0; k < m_step_devices.size(); k++)
		m_step_devices[k]->step_time(dd);
}

netlist_time matrix_solver_t::solve_base()
{
	m_stat_vsolver_calls++;
	if (is_dynamic())
	{
		int this_resched;
		int newton_loops = 0;
		do
		{
			update_dynamic();
			// Gauss-Seidel will revert to Gaussian elemination if steps exceeded.
			this_resched = this->vsolve_non_dynamic(true);
			newton_loops++;
		} while (this_resched > 1 && newton_loops < m_params.m_nr_loops);

		m_stat_newton_raphson += newton_loops;
		// reschedule ....
		if (this_resched > 1 && !m_Q_sync.net().is_queued())
		{
			log().warning("NEWTON_LOOPS exceeded on net {1}... reschedule", this->name());
			m_Q_sync.net().reschedule_in_queue(m_params.m_nt_sync_delay);
		}
	}
	else
	{
		this->vsolve_non_dynamic(false);
	}
	return this->compute_next_timestep();
}

netlist_time matrix_solver_t::solve()
{
	const netlist_time now = netlist().time();
	const netlist_time delta = now - m_last_step;

	// We are already up to date. Avoid oscillations.
	// FIXME: Make this a parameter!
	if (delta < netlist_time::from_nsec(1)) // 20000
		return netlist_time::from_nsec(0);

	/* update all terminals for new time step */
	m_last_step = now;
	m_cur_ts = delta.as_double();

	step(delta);

	const netlist_time next_time_step = solve_base();

	update_inputs();
	return next_time_step;
}

ATTR_COLD int matrix_solver_t::get_net_idx(net_t *net)
{
	for (std::size_t k = 0; k < m_nets.size(); k++)
		if (m_nets[k] == net)
			return k;
	return -1;
}

void matrix_solver_t::log_stats()
{
<<<<<<< HEAD
	//if (this->m_stat_calculations != 0 && this->m_params.m_log_stats)
=======
	if (this->m_stat_calculations != 0 && this->m_stat_vsolver_calls && this->m_params.m_log_stats)
>>>>>>> 82a8cea3
	{
		log().verbose("==============================================");
		log().verbose("Solver {1}", this->name());
		log().verbose("       ==> {1} nets", this->m_nets.size()); //, (*(*groups[i].first())->m_core_terms.first())->name());
		log().verbose("       has {1} elements", this->is_dynamic() ? "dynamic" : "no dynamic");
		log().verbose("       has {1} elements", this->is_timestep() ? "timestep" : "no timestep");
		log().verbose("       {1:6.3} average newton raphson loops", (double) this->m_stat_newton_raphson / (double) this->m_stat_vsolver_calls);
		log().verbose("       {1:10} invocations ({2:6} Hz)  {3:10} gs fails ({4:6.2} %) {5:6.3} average",
				this->m_stat_calculations,
				this->m_stat_calculations * 10 / (int) (this->netlist().time().as_double() * 10.0),
				this->m_iterative_fail,
				100.0 * (double) this->m_iterative_fail / (double) this->m_stat_calculations,
				(double) this->m_iterative_total / (double) this->m_stat_calculations);
	}
}







// ----------------------------------------------------------------------------------------
// solver
// ----------------------------------------------------------------------------------------



NETLIB_START(solver)
{
	register_output("Q_step", m_Q_step);

	register_param("SYNC_DELAY", m_sync_delay, NLTIME_FROM_NS(10).as_double());

	register_param("FREQ", m_freq, 48000.0);


	/* iteration parameters */
	register_param("SOR_FACTOR", m_sor, 1.059);
	register_param("ITERATIVE", m_iterative_solver, "SOR");
	register_param("ACCURACY", m_accuracy, 1e-7);
	register_param("GS_THRESHOLD", m_gs_threshold, 6);      // below this value, gaussian elimination is used
	register_param("GS_LOOPS", m_gs_loops, 9);              // Gauss-Seidel loops

	/* general parameters */
	register_param("GMIN", m_gmin, NETLIST_GMIN_DEFAULT);
	register_param("PIVOT", m_pivot, 0);                    // use pivoting - on supported solvers
	register_param("NR_LOOPS", m_nr_loops, 250);            // Newton-Raphson loops
	register_param("PARALLEL", m_parallel, 0);

	/* automatic time step */
	register_param("DYNAMIC_TS", m_dynamic, 0);
	register_param("DYNAMIC_LTE", m_lte, 5e-5);                     // diff/timestep
	register_param("MIN_TIMESTEP", m_min_timestep, 1e-6);   // nl_double timestep resolution

	register_param("LOG_STATS", m_log_stats, 1);   // nl_double timestep resolution

	// internal staff

	register_input("FB_step", m_fb_step);
	connect_late(m_fb_step, m_Q_step);

}

NETLIB_RESET(solver)
{
	for (std::size_t i = 0; i < m_mat_solvers.size(); i++)
		m_mat_solvers[i]->reset();
}


NETLIB_UPDATE_PARAM(solver)
{
	//m_inc = time::from_hz(m_freq.Value());
}

NETLIB_STOP(solver)
{
	for (std::size_t i = 0; i < m_mat_solvers.size(); i++)
		m_mat_solvers[i]->log_stats();
}

NETLIB_NAME(solver)::~NETLIB_NAME(solver)()
{
	m_mat_solvers.clear_and_free();
}

NETLIB_UPDATE(solver)
{
	if (m_params.m_dynamic)
		return;


#if HAS_OPENMP && USE_OPENMP
	const std::size_t t_cnt = m_mat_solvers.size();
	if (m_parallel.Value())
	{
		omp_set_num_threads(3);
		//omp_set_dynamic(0);
		#pragma omp parallel
		{
			#pragma omp for
			for (int i = 0; i <  t_cnt; i++)
				if (m_mat_solvers[i]->is_timestep())
				{
					// Ignore return value
					ATTR_UNUSED const nl_double ts = m_mat_solvers[i]->solve();
				}
		}
	}
	else
		for (int i = 0; i < t_cnt; i++)
			if (m_mat_solvers[i]->is_timestep())
			{
				// Ignore return value
				ATTR_UNUSED const nl_double ts = m_mat_solvers[i]->solve();
			}
#else
	for (auto & solver : m_mat_solvers)
		if (solver->is_timestep())
			// Ignore return value
			ATTR_UNUSED const netlist_time ts = solver->solve();
#endif

	/* step circuit */
	if (!m_Q_step.net().is_queued())
	{
		m_Q_step.net().push_to_queue(netlist_time::from_double(m_params.m_max_timestep));
	}
}

template <int m_N, int _storage_N>
matrix_solver_t * NETLIB_NAME(solver)::create_solver(int size, const bool use_specific)
{
	if (use_specific && m_N == 1)
		return palloc(matrix_solver_direct1_t(&m_params));
	else if (use_specific && m_N == 2)
		return palloc(matrix_solver_direct2_t(&m_params));
	else
	{
		if (size >= m_gs_threshold)
		{
			if (pstring("SOR_MAT").equals(m_iterative_solver))
			{
				typedef matrix_solver_SOR_mat_t<m_N,_storage_N> solver_sor_mat;
				return palloc(solver_sor_mat(&m_params, size));
			}
			else if (pstring("MAT").equals(m_iterative_solver))
			{
<<<<<<< HEAD
				typedef matrix_solver_direct_t<m_N,_storage_N> solver_mat;
=======
				typedef matrix_solver_sm_t<m_N,_storage_N> solver_mat;
				return palloc(solver_mat(&m_params, size));
			}
			else if (pstring("SM").equals(m_iterative_solver))
			{
				/* Sherman-Morrison Formula */
				typedef matrix_solver_sm_t<m_N,_storage_N> solver_mat;
>>>>>>> 82a8cea3
				return palloc(solver_mat(&m_params, size));
			}
			else if (pstring("SOR").equals(m_iterative_solver))
			{
				typedef matrix_solver_SOR_t<m_N,_storage_N> solver_GS;
				return palloc(solver_GS(&m_params, size));
			}
			else if (pstring("GMRES").equals(m_iterative_solver))
			{
				typedef matrix_solver_GMRES_t<m_N,_storage_N> solver_GMRES;
				return palloc(solver_GMRES(&m_params, size));
			}
			else
			{
				netlist().log().fatal("Unknown solver type: {1}\n", m_iterative_solver.Value());
				return NULL;
			}
		}
		else
		{
			typedef matrix_solver_direct_t<m_N,_storage_N> solver_D;
			return palloc(solver_D(&m_params, size));
		}
	}
}

ATTR_COLD void NETLIB_NAME(solver)::post_start()
{
	pvector_t<analog_net_t::list_t> groups;
	const bool use_specific = true;

	m_params.m_pivot = m_pivot.Value();
	m_params.m_accuracy = m_accuracy.Value();
	m_params.m_gs_loops = m_gs_loops.Value();
	m_params.m_nr_loops = m_nr_loops.Value();
	m_params.m_nt_sync_delay = netlist_time::from_double(m_sync_delay.Value());
	m_params.m_lte = m_lte.Value();
	m_params.m_sor = m_sor.Value();

	m_params.m_min_timestep = m_min_timestep.Value();
	m_params.m_dynamic = (m_dynamic.Value() == 1 ? true : false);
	m_params.m_max_timestep = netlist_time::from_hz(m_freq.Value()).as_double();

	if (m_params.m_dynamic)
	{
		m_params.m_max_timestep *= NL_FCONST(1000.0);
	}
	else
	{
		m_params.m_min_timestep = m_params.m_max_timestep;
	}

	// Override log statistics
	pstring p = nl_util::environment("NL_STATS");
	if (p != "")
		m_params.m_log_stats = (bool) p.as_long();
	else
		m_params.m_log_stats = (bool) m_log_stats.Value();

	netlist().log().verbose("Scanning net groups ...");
	// determine net groups
	for (auto & net : netlist().m_nets)
	{
		netlist().log().debug("processing {1}\n", net->name());
		if (!net->isRailNet())
		{
			netlist().log().debug("   ==> not a rail net\n");
			analog_net_t *n = &net->as_analog();
			if (!n->already_processed(groups))
			{
				groups.push_back(analog_net_t::list_t());
				n->process_net(groups);
			}
		}
	}

	// setup the solvers
	netlist().log().verbose("Found {1} net groups in {2} nets\n", groups.size(), netlist().m_nets.size());
	for (auto & grp : groups)
	{
		matrix_solver_t *ms;
		std::size_t net_count = grp.size();

		switch (net_count)
		{
			case 1:
				ms = create_solver<1,1>(1, use_specific);
				break;
			case 2:
				ms = create_solver<2,2>(2, use_specific);
				break;
			case 3:
				ms = create_solver<3,3>(3, use_specific);
				break;
			case 4:
				ms = create_solver<4,4>(4, use_specific);
				break;
			case 5:
				ms = create_solver<5,5>(5, use_specific);
				break;
			case 6:
				ms = create_solver<6,6>(6, use_specific);
				break;
			case 7:
				ms = create_solver<7,7>(7, use_specific);
				break;
			case 8:
				ms = create_solver<8,8>(8, use_specific);
				break;
			case 10:
				ms = create_solver<10,10>(10, use_specific);
				break;
			case 11:
				ms = create_solver<11,11>(11, use_specific);
				break;
			case 12:
				ms = create_solver<12,12>(12, use_specific);
				break;
			case 15:
				ms = create_solver<15,15>(15, use_specific);
				break;
			case 31:
				ms = create_solver<31,31>(31, use_specific);
				break;
			case 49:
				ms = create_solver<49,49>(49, use_specific);
				break;
#if 0
			case 87:
				ms = create_solver<87,87>(87, use_specific);
				break;
#endif
			default:
				netlist().log().warning("No specific solver found for netlist of size {1}", (unsigned) net_count);
				if (net_count <= 16)
				{
					ms = create_solver<0,16>(net_count, use_specific);
				}
				else if (net_count <= 32)
				{
					ms = create_solver<0,32>(net_count, use_specific);
				}
				else if (net_count <= 64)
				{
					ms = create_solver<0,64>(net_count, use_specific);
				}
				else
					if (net_count <= 128)
				{
					ms = create_solver<0,128>(net_count, use_specific);
				}
				else
				{
					netlist().log().fatal("Encountered netgroup with > 128 nets");
					ms = NULL; /* tease compilers */
				}

				break;
		}

		register_sub(pfmt("Solver_{1}")(m_mat_solvers.size()), *ms);

<<<<<<< HEAD
		ms->vsetup(grp);
=======
		ms->setup(grp);
>>>>>>> 82a8cea3

		m_mat_solvers.push_back(ms);

		netlist().log().verbose("Solver {1}", ms->name());
		netlist().log().verbose("       ==> {2} nets", grp.size());
		netlist().log().verbose("       has {1} elements", ms->is_dynamic() ? "dynamic" : "no dynamic");
		netlist().log().verbose("       has {1} elements", ms->is_timestep() ? "timestep" : "no timestep");
		for (net_t *n : grp)
		{
			netlist().log().verbose("Net {1}", n->name());
			for (const core_terminal_t *pcore : n->m_core_terms)
			{
				netlist().log().verbose("   {1}", pcore->name());
			}
		}
	}
}

NETLIB_NAMESPACE_DEVICES_END()<|MERGE_RESOLUTION|>--- conflicted
+++ resolved
@@ -83,13 +83,7 @@
 {
 	for (unsigned i = 0; i < count(); i++)
 	{
-<<<<<<< HEAD
-		m_term[i]->m_gt1 = &m_gt[i];
-		m_term[i]->m_go1 = &m_go[i];
-		m_term[i]->m_Idr1 = &m_Idr[i];
-=======
 		m_term[i]->set_ptrs(&m_gt[i], &m_go[i], &m_Idr[i]);
->>>>>>> 82a8cea3
 		m_other_curanalog[i] = &m_term[i]->m_otherterm->net().m_cur_Analog;
 	}
 }
@@ -315,11 +309,7 @@
 
 void matrix_solver_t::log_stats()
 {
-<<<<<<< HEAD
-	//if (this->m_stat_calculations != 0 && this->m_params.m_log_stats)
-=======
 	if (this->m_stat_calculations != 0 && this->m_stat_vsolver_calls && this->m_params.m_log_stats)
->>>>>>> 82a8cea3
 	{
 		log().verbose("==============================================");
 		log().verbose("Solver {1}", this->name());
@@ -469,9 +459,6 @@
 			}
 			else if (pstring("MAT").equals(m_iterative_solver))
 			{
-<<<<<<< HEAD
-				typedef matrix_solver_direct_t<m_N,_storage_N> solver_mat;
-=======
 				typedef matrix_solver_sm_t<m_N,_storage_N> solver_mat;
 				return palloc(solver_mat(&m_params, size));
 			}
@@ -479,7 +466,6 @@
 			{
 				/* Sherman-Morrison Formula */
 				typedef matrix_solver_sm_t<m_N,_storage_N> solver_mat;
->>>>>>> 82a8cea3
 				return palloc(solver_mat(&m_params, size));
 			}
 			else if (pstring("SOR").equals(m_iterative_solver))
@@ -642,11 +628,7 @@
 
 		register_sub(pfmt("Solver_{1}")(m_mat_solvers.size()), *ms);
 
-<<<<<<< HEAD
-		ms->vsetup(grp);
-=======
 		ms->setup(grp);
->>>>>>> 82a8cea3
 
 		m_mat_solvers.push_back(ms);
 
